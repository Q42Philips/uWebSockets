--- conflicted
+++ resolved
@@ -133,18 +133,11 @@
 
 template <bool isServer>
 Group<isServer>::Group(int extensionOptions, Hub *hub, uS::NodeData *nodeData) : uS::NodeData(*nodeData), hub(hub), extensionOptions(extensionOptions) {
-<<<<<<< HEAD
     connectionHandler = [](WebSocket<isServer> *, HttpRequest) {};
+    transferHandler = [](WebSocket<isServer> *) {};
     messageHandler = [](WebSocket<isServer> *, char *, size_t, OpCode) {};
     disconnectionHandler = [](WebSocket<isServer> *, int, char *, size_t) {};
     pingHandler = pongHandler = [](WebSocket<isServer> *, char *, size_t) {};
-=======
-    connectionHandler = [](WebSocket<isServer>, HttpRequest) {};
-    transferHandler = [](WebSocket<isServer>) {};
-    messageHandler = [](WebSocket<isServer>, char *, size_t, OpCode) {};
-    disconnectionHandler = [](WebSocket<isServer>, int, char *, size_t) {};
-    pingHandler = pongHandler = [](WebSocket<isServer>, char *, size_t) {};
->>>>>>> 4646e32e
     errorHandler = [](errorType) {};
     httpRequestHandler = [](HttpResponse *, HttpRequest, char *, size_t, size_t) {};
     httpConnectionHandler = [](HttpSocket<isServer> *) {};
@@ -189,16 +182,12 @@
 }
 
 template <bool isServer>
-<<<<<<< HEAD
+void Group<isServer>::onTransfer(std::function<void (WebSocket<isServer> *)> handler) {
+    transferHandler = handler;
+}
+
+template <bool isServer>
 void Group<isServer>::onMessage(std::function<void (WebSocket<isServer> *, char *, size_t, OpCode)> handler) {
-=======
-void Group<isServer>::onTransfer(std::function<void (WebSocket<isServer>)> handler) {
-    transferHandler = handler;
-}
-
-template <bool isServer>
-void Group<isServer>::onMessage(std::function<void (WebSocket<isServer>, char *, size_t, OpCode)> handler) {
->>>>>>> 4646e32e
     messageHandler = handler;
 }
 
